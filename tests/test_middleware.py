--- conflicted
+++ resolved
@@ -15,14 +15,10 @@
 import attr
 
 from scrapy_poet import callback_for
-<<<<<<< HEAD
 from url_matcher.util import get_domain
 
 from tests.mockserver import get_ephemeral_port
-=======
 from scrapy_poet import InjectionMiddleware
-from scrapy_poet.utils import get_domain
->>>>>>> 8ae1006f
 from web_poet.pages import WebPage, ItemPage, ItemWebPage
 from scrapy_poet.cache import SqlitedictCache
 from scrapy_poet.page_input_providers import (
